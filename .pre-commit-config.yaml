---
default_language_version:
  python: python3.11

repos:
  - repo: https://github.com/worgarside/pre-commit-hooks-dependency-sync
    rev: 1.1.0
    hooks:
      - id: sync-additional-dependencies

  - repo: https://github.com/astral-sh/ruff-pre-commit
    rev: v0.3.0
    hooks:
      - id: ruff-format
      - id: ruff

  - repo: https://github.com/pre-commit/mirrors-mypy
    rev: v1.8.0
    hooks:
      - id: mypy
        args:
          - --strict
          - --show-error-codes
        additional_dependencies:
          - types-requests
          - types-paho-mqtt
          - types-Pillow
          - types-python-dateutil
          - wg-utilities==5.14.1
<<<<<<< HEAD
          - python-dotenv==1.0.1
          - rgbmatrixemulator==0.11.2
=======
          - rgbmatrixemulator==0.11.3
>>>>>>> 79586bd3

  - repo: https://github.com/python-poetry/poetry
    rev: 1.8.0
    hooks:
      - id: poetry-check
      - id: poetry-export
        additional_dependencies:
          - poetry-plugin-export
        args:
          - -f
          - requirements.txt
          - -o
          - requirements.txt

  - repo: https://github.com/pre-commit/pre-commit-hooks
    rev: v4.5.0
    hooks:
      - id: check-added-large-files
        args:
          - --maxkb=1000
      - id: check-case-conflict
      - id: debug-statements
      - id: end-of-file-fixer
      - id: mixed-line-ending
      - id: pretty-format-json
        args:
          - --no-sort-keys
          - --autofix
          - --indent
          - '2'
      - id: trailing-whitespace

  - repo: https://github.com/jumanjihouse/pre-commit-hook-yamlfmt
    rev: 0.2.3
    hooks:
      - id: yamlfmt
        args:
          - --mapping
          - '2'
          - --sequence
          - '4'
          - --offset
          - '2'
          - --width
          - '4096'

  - repo: https://github.com/adrienverge/yamllint.git
    rev: v1.35.1
    hooks:
      - id: yamllint
        args:
          - --format
          - parsable
          - --strict

  - repo: https://github.com/pre-commit/pygrep-hooks
    rev: v1.10.0
    hooks:
      - id: python-check-blanket-type-ignore
      - id: python-use-type-annotations

  - repo: https://github.com/codespell-project/codespell
    rev: v2.2.6
    hooks:
      - id: codespell
        additional_dependencies:
          - tomli==2.0.1
        args:
          - --skip
          - '*.svg,*.json'<|MERGE_RESOLUTION|>--- conflicted
+++ resolved
@@ -27,12 +27,7 @@
           - types-Pillow
           - types-python-dateutil
           - wg-utilities==5.14.1
-<<<<<<< HEAD
-          - python-dotenv==1.0.1
-          - rgbmatrixemulator==0.11.2
-=======
           - rgbmatrixemulator==0.11.3
->>>>>>> 79586bd3
 
   - repo: https://github.com/python-poetry/poetry
     rev: 1.8.0
