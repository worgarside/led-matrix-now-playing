--- conflicted
+++ resolved
@@ -54,18 +54,8 @@
 explicit_package_bases = true
 
 [tool.codespell]
-<<<<<<< HEAD
-skip = '*.json,*.csv,*.xml'
-
-[tool.pydantic-mypy]
-init_forbid_extra = true
-init_typed = true
-warn_required_dynamic_aliases = true
-warn_untyped_fields = true
-=======
 ignore-words-list = "reenable"
 skip = '*.json,*.csv,*.xml,*.txt,*.lock'
->>>>>>> c3414896
 
 [tool.pycln]
 path = "*"
@@ -73,15 +63,12 @@
 all = true
 no_gitignore = false
 
-<<<<<<< HEAD
-=======
 [tool.pydantic-mypy]
 init_forbid_extra = true
 init_typed = true
 warn_required_dynamic_aliases = true
 warn_untyped_fields = true
 
->>>>>>> c3414896
 [tool.ruff]
 # Longer line length to avoid throwing errors in case where black doesn't
 # wrap the lines (e.g. a long URL).
