"""Rain simulation."""

from __future__ import annotations

from enum import unique
from typing import TYPE_CHECKING, ClassVar, Literal

import numpy as np
from models import RGBMatrix, RGBMatrixOptions
from PIL import Image
from utils import const
from utils.cellular_automata.ca import (
    Direction,
    Grid,
    Mask,
    MaskGen,
    StateBase,
    TargetSlice,
)

if TYPE_CHECKING:
    from models.matrix import LedMatrixOptionsInfo
    from numpy.typing import NDArray


@unique
class State(StateBase):
    """Enum representing the state of a cell."""

    NULL = 0, " "
    RAINDROP = 1, "O", (13, 94, 255)
    SPLASHDROP = 2, "o", (107, 155, 250)
    SPLASH_LEFT = 3, "*", (170, 197, 250)
    SPLASH_RIGHT = 4, "*", (170, 197, 250)


class RainingGrid(Grid):
    """Basic rain simulation."""

    @Grid.rule(State.RAINDROP, target_slice=0)
    def generate_raindrops(self, target_slice: TargetSlice) -> MaskGen:
        """Generate raindrops at the top of the grid."""
        shape = self[target_slice].shape

        def _mask() -> Mask:
            return const.RNG.random(shape) < 0.025  # noqa: PLR2004

        return _mask

    @Grid.rule(State.RAINDROP, target_slice=(slice(1, None), slice(None)))
    def move_rain_down(self, target_slice: TargetSlice) -> MaskGen:
        """Move raindrops down one cell."""
        lower_slice = self[target_slice]
        upper_slice = self[self.translate_slice(target_slice, vrt=Direction.UP)]

<<<<<<< HEAD
        def _mask() -> Mask:
            return (upper_slice == State.RAINDROP) & (lower_slice == State.NULL)  # type: ignore[no-any-return]

        return _mask
=======
        return (upper_slice == State.RAINDROP.state) & (lower_slice == State.NULL.state)  # type: ignore[no-any-return]
>>>>>>> 203beff8

    @Grid.rule(State.NULL)
    def top_of_rain_down(self, _: TargetSlice) -> MaskGen:
        """Move the top of a raindrop down."""
        middle_slice = self[slice(1, -1), slice(None)]
        above_slice = self[slice(None, -2), slice(None)]
        below_slice = self[slice(2, None), slice(None)]

<<<<<<< HEAD
        def _mask() -> Mask:
            return np.vstack(
                (
                    (self[0] == State.RAINDROP) & (self[1] == State.RAINDROP),
                    (
                        (middle_slice == State.RAINDROP)
                        & (below_slice == State.RAINDROP)
                        & (above_slice != State.RAINDROP)
                    ),
                    (self[-1] == State.RAINDROP) & (self[-2] != State.RAINDROP),
                )
=======
        return np.vstack(
            (
                (self._grid[0] == State.RAINDROP.state)
                & (self._grid[1] == State.RAINDROP.state),
                (
                    (middle_slice == State.RAINDROP.state)
                    & (below_slice == State.RAINDROP.state)
                    & (above_slice != State.RAINDROP.state)
                ),
                (self._grid[-1] == State.RAINDROP.state)
                & (self._grid[-2] != State.RAINDROP.state),
>>>>>>> 203beff8
            )

<<<<<<< HEAD
        return _mask
=======
    @Grid.rule(State.SPLASH_LEFT, target_slice=(-2, slice(None, -1)))
    def splash_left(self, target_slice: TargetSlice) -> Mask:
        """Create a splash to the left."""
        above_splashable = self._grid[-2, slice(1, None)]
        splashable = self._grid[-1, slice(1, None)]
        splashing = (splashable == State.RAINDROP.state) & (
            above_splashable != State.RAINDROP.state
        )

        splash_spots = self._grid[*target_slice]
        spots_are_free = splash_spots == State.NULL.state
>>>>>>> 203beff8

    def _splash(
        self,
        target_slice: TargetSlice,
        *,
        source_slice_direction: Literal[Direction.LEFT, Direction.RIGHT],
    ) -> MaskGen:
        # TODO this would be better as "will be NULL", instead of "is NULL"
<<<<<<< HEAD
        source_slice = self[
            self.translate_slice(
                target_slice,
                vrt=Direction.DOWN,
                hrz=source_slice_direction,
            )
        ]
        splash_spots = self[target_slice]
        below_slice = self[self.translate_slice(target_slice, vrt=Direction.DOWN)]

        def _mask() -> Mask:
            return (  # type: ignore[no-any-return]
                (source_slice == State.RAINDROP)
                & (splash_spots == State.NULL)
                & (below_slice == State.NULL)
            )

        return _mask
=======
        clear_below = below_splashes == State.NULL.state
>>>>>>> 203beff8

    @Grid.rule(State.SPLASH_LEFT, target_slice=(-2, slice(None, -1)))
    def splash_left(self, target_slice: TargetSlice) -> MaskGen:
        """Create a splash to the left."""
        return self._splash(target_slice, source_slice_direction=Direction.RIGHT)

    @Grid.rule(State.SPLASH_RIGHT, target_slice=(-2, slice(1, None)))
    def splash_right(self, target_slice: TargetSlice) -> MaskGen:
        """Create a splash to the right."""
        return self._splash(target_slice, source_slice_direction=Direction.LEFT)

    def _splash_high(
        self,
        target_slice: TargetSlice,
        *,
        splash_state: State,
        source_slice_direction: Literal[Direction.LEFT, Direction.RIGHT],
    ) -> MaskGen:
        source_slice = self[
            self.translate_slice(
                target_slice,
                vrt=Direction.DOWN,
                hrz=source_slice_direction,
            )
        ]

<<<<<<< HEAD
        def _mask() -> Mask:
            return (  # type: ignore[no-any-return]
                source_slice == splash_state
            )  # & self[target_slice] will be NULL

        return _mask
=======
        # TODO this would be better as "will be NULL", instead of "is NULL"
        return (  # type: ignore[no-any-return]
            (splashable == State.RAINDROP.state)
            & (above_splashable != State.RAINDROP.state)
            & (splash_spots == State.NULL.state)
            & (below_splashes == State.NULL.state)
        )
>>>>>>> 203beff8

    @Grid.rule(State.SPLASH_LEFT, target_slice=(-3, slice(None, -1)))
    def splash_left_high(self, target_slice: TargetSlice) -> MaskGen:
        """Continue the splash to the left."""
<<<<<<< HEAD
        return self._splash_high(
            target_slice,
            splash_state=State.SPLASH_LEFT,
            source_slice_direction=Direction.RIGHT,
        )
=======
        return (  # type: ignore[no-any-return]
            self._grid[-2, slice(1, None)] == State.SPLASH_LEFT.state
        )  # & self._grid[-3, :-1] will be NULL
>>>>>>> 203beff8

    @Grid.rule(State.SPLASH_RIGHT, target_slice=(-3, slice(1, None)))
    def splash_right_high(self, target_slice: TargetSlice) -> MaskGen:
        """Continue the splash to the right."""
<<<<<<< HEAD
        return self._splash_high(
            target_slice,
            splash_state=State.SPLASH_RIGHT,
            source_slice_direction=Direction.LEFT,
        )
=======
        return self._grid[-2, slice(None, -1)] == State.SPLASH_RIGHT.state  # type: ignore[no-any-return]
>>>>>>> 203beff8

    @Grid.rule(State.NULL, target_slice=(slice(-3, None), slice(None)))
    def remove_splashes(self, target_slice: TargetSlice) -> MaskGen:
        """Remove any splashes - they only last one frame."""
        any_splash = (
            State.SPLASH_LEFT.state,
            State.SPLASH_RIGHT.state,
            State.SPLASHDROP.state,
        )
        view = self[target_slice]

        def _mask() -> Mask:
            return np.isin(view, any_splash)

        return _mask

    @Grid.rule(State.SPLASHDROP, target_slice=-3)
    def create_splashdrop(self, target_slice: TargetSlice) -> MaskGen:
        """Convert a splash to a splashdrop."""
        active_splashes = State.SPLASH_LEFT.state, State.SPLASH_RIGHT.state
        view = self[target_slice]

        def _mask() -> Mask:
            return np.isin(view, active_splashes)

        return _mask

    @Grid.rule(State.SPLASHDROP, target_slice=(slice(-3, None)))
    def move_splashdrop_down(self, target_slice: TargetSlice) -> MaskGen:
        """Move the splashdrop down."""
        source_slice = self[self.translate_slice(target_slice, vrt=Direction.UP)]

        def _mask() -> Mask:
            return source_slice == State.SPLASHDROP  # type: ignore[no-any-return]
            # & self[target_slice] will be State.NULL

<<<<<<< HEAD
        return _mask
=======
        return (upper_slice == State.SPLASHDROP.state) & (lower_slice == State.NULL.state)  # type: ignore[no-any-return]
>>>>>>> 203beff8


class Matrix:
    """Class for displaying track information on an RGB LED Matrix."""

    OPTIONS: ClassVar[LedMatrixOptionsInfo] = {
        "cols": 64,
        "rows": 64,
        "brightness": 80,
        "gpio_slowdown": 4,
        "hardware_mapping": "adafruit-hat-pwm",
        "inverse_colors": False,
        "led_rgb_sequence": "RGB",
        "show_refresh_rate": False,
    }

    COLORMAP: NDArray[np.int_] = State.colormap()

    def __init__(self) -> None:
        options = RGBMatrixOptions()

        for name, value in self.OPTIONS.items():
            if getattr(options, name, None) != value:
                setattr(options, name, value)

        self.matrix = RGBMatrix(options=options)
        self.canvas = self.matrix.CreateFrameCanvas()

    def render_array(self, array: NDArray[np.int_]) -> None:
        """Render the array to the LED matrix."""

        pixels = self.COLORMAP[array]

        image = Image.fromarray(pixels.astype("uint8"), "RGB")

        self.matrix.SetImage(image)


def main() -> None:
    """Run the rain simulation."""
    matrix = Matrix()

    size = 64

    grid = RainingGrid(size, size)

    for frame in grid.frames:
        matrix.render_array(frame)


if __name__ == "__main__":
    main()<|MERGE_RESOLUTION|>--- conflicted
+++ resolved
@@ -3,6 +3,7 @@
 from __future__ import annotations
 
 from enum import unique
+from time import sleep
 from typing import TYPE_CHECKING, ClassVar, Literal
 
 import numpy as np
@@ -53,14 +54,12 @@
         lower_slice = self[target_slice]
         upper_slice = self[self.translate_slice(target_slice, vrt=Direction.UP)]
 
-<<<<<<< HEAD
-        def _mask() -> Mask:
-            return (upper_slice == State.RAINDROP) & (lower_slice == State.NULL)  # type: ignore[no-any-return]
-
-        return _mask
-=======
-        return (upper_slice == State.RAINDROP.state) & (lower_slice == State.NULL.state)  # type: ignore[no-any-return]
->>>>>>> 203beff8
+        def _mask() -> Mask:
+            return (upper_slice == State.RAINDROP.state) & (  # type: ignore[no-any-return]
+                lower_slice == State.NULL.state
+            )
+
+        return _mask
 
     @Grid.rule(State.NULL)
     def top_of_rain_down(self, _: TargetSlice) -> MaskGen:
@@ -69,48 +68,21 @@
         above_slice = self[slice(None, -2), slice(None)]
         below_slice = self[slice(2, None), slice(None)]
 
-<<<<<<< HEAD
         def _mask() -> Mask:
             return np.vstack(
                 (
-                    (self[0] == State.RAINDROP) & (self[1] == State.RAINDROP),
+                    (self[0] == State.RAINDROP.state) & (self[1] == State.RAINDROP.state),
                     (
-                        (middle_slice == State.RAINDROP)
-                        & (below_slice == State.RAINDROP)
-                        & (above_slice != State.RAINDROP)
+                        (middle_slice == State.RAINDROP.state)
+                        & (below_slice == State.RAINDROP.state)
+                        & (above_slice != State.RAINDROP.state)
                     ),
-                    (self[-1] == State.RAINDROP) & (self[-2] != State.RAINDROP),
+                    (self[-1] == State.RAINDROP.state)
+                    & (self[-2] != State.RAINDROP.state),
                 )
-=======
-        return np.vstack(
-            (
-                (self._grid[0] == State.RAINDROP.state)
-                & (self._grid[1] == State.RAINDROP.state),
-                (
-                    (middle_slice == State.RAINDROP.state)
-                    & (below_slice == State.RAINDROP.state)
-                    & (above_slice != State.RAINDROP.state)
-                ),
-                (self._grid[-1] == State.RAINDROP.state)
-                & (self._grid[-2] != State.RAINDROP.state),
->>>>>>> 203beff8
-            )
-
-<<<<<<< HEAD
-        return _mask
-=======
-    @Grid.rule(State.SPLASH_LEFT, target_slice=(-2, slice(None, -1)))
-    def splash_left(self, target_slice: TargetSlice) -> Mask:
-        """Create a splash to the left."""
-        above_splashable = self._grid[-2, slice(1, None)]
-        splashable = self._grid[-1, slice(1, None)]
-        splashing = (splashable == State.RAINDROP.state) & (
-            above_splashable != State.RAINDROP.state
-        )
-
-        splash_spots = self._grid[*target_slice]
-        spots_are_free = splash_spots == State.NULL.state
->>>>>>> 203beff8
+            )
+
+        return _mask
 
     def _splash(
         self,
@@ -119,7 +91,6 @@
         source_slice_direction: Literal[Direction.LEFT, Direction.RIGHT],
     ) -> MaskGen:
         # TODO this would be better as "will be NULL", instead of "is NULL"
-<<<<<<< HEAD
         source_slice = self[
             self.translate_slice(
                 target_slice,
@@ -132,15 +103,12 @@
 
         def _mask() -> Mask:
             return (  # type: ignore[no-any-return]
-                (source_slice == State.RAINDROP)
-                & (splash_spots == State.NULL)
-                & (below_slice == State.NULL)
-            )
-
-        return _mask
-=======
-        clear_below = below_splashes == State.NULL.state
->>>>>>> 203beff8
+                (source_slice == State.RAINDROP.state)
+                & (splash_spots == State.NULL.state)
+                & (below_slice == State.NULL.state)
+            )
+
+        return _mask
 
     @Grid.rule(State.SPLASH_LEFT, target_slice=(-2, slice(None, -1)))
     def splash_left(self, target_slice: TargetSlice) -> MaskGen:
@@ -167,50 +135,30 @@
             )
         ]
 
-<<<<<<< HEAD
         def _mask() -> Mask:
             return (  # type: ignore[no-any-return]
-                source_slice == splash_state
+                source_slice == splash_state.state
             )  # & self[target_slice] will be NULL
 
         return _mask
-=======
-        # TODO this would be better as "will be NULL", instead of "is NULL"
-        return (  # type: ignore[no-any-return]
-            (splashable == State.RAINDROP.state)
-            & (above_splashable != State.RAINDROP.state)
-            & (splash_spots == State.NULL.state)
-            & (below_splashes == State.NULL.state)
-        )
->>>>>>> 203beff8
 
     @Grid.rule(State.SPLASH_LEFT, target_slice=(-3, slice(None, -1)))
     def splash_left_high(self, target_slice: TargetSlice) -> MaskGen:
         """Continue the splash to the left."""
-<<<<<<< HEAD
         return self._splash_high(
             target_slice,
             splash_state=State.SPLASH_LEFT,
             source_slice_direction=Direction.RIGHT,
         )
-=======
-        return (  # type: ignore[no-any-return]
-            self._grid[-2, slice(1, None)] == State.SPLASH_LEFT.state
-        )  # & self._grid[-3, :-1] will be NULL
->>>>>>> 203beff8
 
     @Grid.rule(State.SPLASH_RIGHT, target_slice=(-3, slice(1, None)))
     def splash_right_high(self, target_slice: TargetSlice) -> MaskGen:
         """Continue the splash to the right."""
-<<<<<<< HEAD
         return self._splash_high(
             target_slice,
             splash_state=State.SPLASH_RIGHT,
             source_slice_direction=Direction.LEFT,
         )
-=======
-        return self._grid[-2, slice(None, -1)] == State.SPLASH_RIGHT.state  # type: ignore[no-any-return]
->>>>>>> 203beff8
 
     @Grid.rule(State.NULL, target_slice=(slice(-3, None), slice(None)))
     def remove_splashes(self, target_slice: TargetSlice) -> MaskGen:
@@ -244,14 +192,10 @@
         source_slice = self[self.translate_slice(target_slice, vrt=Direction.UP)]
 
         def _mask() -> Mask:
-            return source_slice == State.SPLASHDROP  # type: ignore[no-any-return]
+            return source_slice == State.SPLASHDROP.state  # type: ignore[no-any-return]
             # & self[target_slice] will be State.NULL
 
-<<<<<<< HEAD
-        return _mask
-=======
-        return (upper_slice == State.SPLASHDROP.state) & (lower_slice == State.NULL.state)  # type: ignore[no-any-return]
->>>>>>> 203beff8
+        return _mask
 
 
 class Matrix:
@@ -300,6 +244,7 @@
 
     for frame in grid.frames:
         matrix.render_array(frame)
+        sleep(0.01)
 
 
 if __name__ == "__main__":
